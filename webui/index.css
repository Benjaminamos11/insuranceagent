--- conflicted
+++ resolved
@@ -663,10 +663,9 @@
 }
 
 .msg-thoughts{
-  display: auto;
-}
-
-<<<<<<< HEAD
+    display: auto;
+}
+
 .message-temp {
   display: none;
 }
@@ -675,13 +674,9 @@
   display: block; /* or any style you want for visibility */
 }
 
-.connected{
-color: #6ec583;
-=======
 /* Update connected/disconnected status colors for dark mode */
 .connected {
   color: #4CAF50;
->>>>>>> 6e6ee73c
 }
 
 .disconnected {
